--- conflicted
+++ resolved
@@ -130,13 +130,10 @@
                       default=DEFAULT_REPO_TYPE,
                       help='Module name used to check out repository.  '
                       'Default is %s.' % DEFAULT_REPO_TYPE)
-<<<<<<< HEAD
     parser.add_option('--vault-password-file', dest='vault_password_file',
                     help="vault password file")
-=======
     parser.add_option('-K', '--ask-sudo-pass', default=False, dest='ask_sudo_pass', action='store_true',
                       help='ask for sudo password')
->>>>>>> 335bc1ee
     options, args = parser.parse_args(args)
 
     hostname = socket.getfqdn()
@@ -207,13 +204,10 @@
         cmd += " --vault-password-file=%s" % options.vault_password_file
     if options.inventory:
         cmd += ' -i "%s"' % options.inventory
-<<<<<<< HEAD
     for ev in options.extra_vars:
         cmd += ' -e "%s"' % ev
-=======
     if options.ask_sudo_pass:
         cmd += ' -K'
->>>>>>> 335bc1ee
     os.chdir(options.dest)
 
     # RUN THE PLAYBOOK COMMAND
